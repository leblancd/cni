--- conflicted
+++ resolved
@@ -20,12 +20,9 @@
 	"net"
 	"os"
 	"path/filepath"
-<<<<<<< HEAD
+	"strings"
 
 	"github.com/containernetworking/cni/plugins/ipam/host-local/backend"
-=======
-	"strings"
->>>>>>> ef00f717
 )
 
 const lastIPFile = "last_reserved_ip"
